--- conflicted
+++ resolved
@@ -512,10 +512,6 @@
             quota_percent_total=CONFIG.get('quota_percent_total'),
             quota_percent_per_run=CONFIG.get('quota_percent_per_run'),
             is_sandbox=is_sandbox,
-<<<<<<< HEAD
-            select_fields_by_default=CONFIG.get('select_fields_by_default'),
-=======
->>>>>>> 31cebc34
             default_start_date=CONFIG.get('start_date'),
             api_type=CONFIG.get('api_type'),
             list_reports=CONFIG.get('list_reports'),
