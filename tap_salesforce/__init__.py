#!/usr/bin/env python3
import json
import sys
import singer
import singer.utils as singer_utils
from singer import metadata, metrics
import tap_salesforce.salesforce
from requests.exceptions import RequestException, HTTPError
from tap_salesforce.sync import (sync_stream, resume_syncing_bulk_query, get_stream_version, ACTIVITY_STREAMS)
from tap_salesforce.salesforce import Salesforce
from tap_salesforce.salesforce.bulk import Bulk
from tap_salesforce.salesforce.exceptions import (
    TapSalesforceException, TapSalesforceQuotaExceededException, TapSalesforceBulkAPIDisabledException)
from concurrent.futures import ThreadPoolExecutor, as_completed

LOGGER = singer.get_logger()

REQUIRED_CONFIG_KEYS = ['refresh_token',
                        'client_id',
                        'client_secret',
                        'start_date',
                        'api_type']

CONFIG = {
    'refresh_token': None,
    'client_id': None,
    'client_secret': None,
    'start_date': None
}

FORCED_FULL_TABLE = {
    'BackgroundOperationResult', # Does not support ordering by CreatedDate
    'LoginEvent', # Does not support ordering by CreatedDate
}

def get_replication_key(sobject_name, fields):
    if sobject_name in FORCED_FULL_TABLE:
        return None

    fields_list = [(f.get('name'), f.get("filterable")) for f in fields]

    if ('SystemModstamp', True) in fields_list:
        return 'SystemModstamp'
    elif ('LastModifiedDate', True) in fields_list:
        return 'LastModifiedDate'
    elif ('CreatedDate', True) in fields_list:
        return 'CreatedDate'
    elif ('LoginTime', True) in fields_list and sobject_name == 'LoginHistory':
        return 'LoginTime'
    return None

def stream_is_selected(mdata):
    return mdata.get((), {}).get('selected', False)

def build_state(raw_state, catalog):
    state = {}

    for catalog_entry in catalog['streams']:
        tap_stream_id = catalog_entry['tap_stream_id']
        catalog_metadata = metadata.to_map(catalog_entry['metadata'])
        replication_method = catalog_metadata.get((), {}).get('replication-method')

        version = singer.get_bookmark(raw_state,
                                      tap_stream_id,
                                      'version')

        # Preserve state that deals with resuming an incomplete bulk job
        if singer.get_bookmark(raw_state, tap_stream_id, 'JobID'):
            job_id = singer.get_bookmark(raw_state, tap_stream_id, 'JobID')
            batches = singer.get_bookmark(raw_state, tap_stream_id, 'BatchIDs')
            current_bookmark = singer.get_bookmark(raw_state, tap_stream_id, 'JobHighestBookmarkSeen')
            state = singer.write_bookmark(state, tap_stream_id, 'JobID', job_id)
            state = singer.write_bookmark(state, tap_stream_id, 'BatchIDs', batches)
            state = singer.write_bookmark(state, tap_stream_id, 'JobHighestBookmarkSeen', current_bookmark)

        if replication_method == 'INCREMENTAL':
            replication_key = catalog_metadata.get((), {}).get('replication-key')
            replication_key_value = singer.get_bookmark(raw_state,
                                                        tap_stream_id,
                                                        replication_key)
            if version is not None:
                state = singer.write_bookmark(
                    state, tap_stream_id, 'version', version)
            if replication_key_value is not None:
                state = singer.write_bookmark(
                    state, tap_stream_id, replication_key, replication_key_value)
        elif replication_method == 'FULL_TABLE' and version is None:
            state = singer.write_bookmark(state, tap_stream_id, 'version', version)

    return state

# pylint: disable=undefined-variable
def create_property_schema(field, mdata, is_report=False):
    if is_report:
        field_name = field['label']
    else:
        field_name = field['name']

    if field_name == "Id":
        mdata = metadata.write(
            mdata, ('properties', field_name), 'inclusion', 'automatic')
    else:
        mdata = metadata.write(
            mdata, ('properties', field_name), 'inclusion', 'available')
        if is_report:
            mdata[('properties', field_name)]["field_metadata"] = field

    property_schema, mdata = tap_salesforce.salesforce.field_to_property_schema(field, mdata, is_report)

    return (property_schema, mdata)

def add_synthetic_field(properties, mdata, field_name, field_type, field_format, sf):
    properties[field_name] = {
        'type': ['null', field_type],
        'items': {'type': field_format}
    }
    mdata = metadata.write(
        mdata, ('properties', field_name), 'inclusion', 'available')
    if sf.select_fields_by_default:
        mdata = metadata.write(
            mdata, ('properties', field_name), 'selected-by-default', True)

<<<<<<< HEAD
def generate_schema(fields, sf, sobject_name, replication_key, sobject_description):
=======
def generate_schema(fields, sf, sobject_name, replication_key, config=None):
>>>>>>> 0ece6a12
    unsupported_fields = set()
    mdata = metadata.new()
    properties = {}
    sobject_description.pop('fields')
    fields_sobject = {f['name']: f for f in fields}
    # Loop over the object's fields
    for f in fields:
        field_name = f['name']

        property_schema, mdata = create_property_schema(f, mdata)
        property_schema["field_meta"] = {
            "label": fields_sobject[field_name]["label"],
            "updatable": fields_sobject[field_name]["updateable"],
            "name": fields_sobject[field_name]["name"]
        }

        # Compound Address fields and geolocations cannot be queried by the Bulk API
        if f['type'] in ("address", "location") and sf.api_type == tap_salesforce.salesforce.BULK_API_TYPE:
            unsupported_fields.add(
                (field_name, 'cannot query compound address fields or geolocations with bulk API'))

        # we haven't been able to observe any records with a json field, so we
        # are marking it as unavailable until we have an example to work with
        if f['type'] == "json":
            unsupported_fields.add(
                (field_name, 'do not currently support json fields - please contact support'))

        # Blacklisted fields are dependent on the api_type being used
        field_pair = (sobject_name, field_name)
        if field_pair in sf.get_blacklisted_fields():
            unsupported_fields.add(
                (field_name, sf.get_blacklisted_fields()[field_pair]))

        properties[field_name] = property_schema

    if config and sobject_name in ['Contact', 'Lead']:
        if config.get("campaign_ids"):
            add_synthetic_field(properties, mdata, 'CampaignMemberships', 'array', 'string', sf)
        elif config.get("list_ids"):
            add_synthetic_field(properties, mdata, 'ListViewMemberships', 'array', 'string', sf)

    if replication_key:
        mdata = metadata.write(
            mdata, ('properties', replication_key), 'inclusion', 'automatic')

    # There are cases where compound fields are referenced by the associated
    # subfields but are not actually present in the field list
    field_name_set = {f['name'] for f in fields}
    filtered_unsupported_fields = [f for f in unsupported_fields if f[0] in field_name_set]
    missing_unsupported_field_names = [f[0] for f in unsupported_fields if f[0] not in field_name_set]

    if missing_unsupported_field_names:
        LOGGER.info("Ignoring the following unsupported fields for object %s as they are missing from the field list: %s",
                    sobject_name,
                    ', '.join(sorted(missing_unsupported_field_names)))

    if filtered_unsupported_fields:
        LOGGER.info("Not syncing the following unsupported fields for object %s: %s",
                    sobject_name,
                    ', '.join(sorted([k for k, _ in filtered_unsupported_fields])))

    # Any property added to unsupported_fields has metadata generated and
    # removed
    for prop, description in filtered_unsupported_fields:
        mdata = metadata.write(
            mdata, ('properties', prop), 'unsupported-description', description)
        mdata = metadata.write(
            mdata, ('properties', prop), 'inclusion', 'unsupported')

    if replication_key:
        mdata = metadata.write(
            mdata, (), 'valid-replication-keys', [replication_key])
    else:
        mdata = metadata.write(
            mdata,
            (),
            'forced-replication-method',
            {
                'replication-method': 'FULL_TABLE',
                'reason': 'No replication keys found from the Salesforce API'})

    mdata = metadata.write(mdata, (), 'table-key-properties', ['Id'])

    schema = {
        'type': 'object',
        'additionalProperties': False,
        'properties': properties
    }

    entry = {
        'stream': sobject_name,
        'tap_stream_id': sobject_name,
        'schema': schema,
        'metadata': metadata.to_list(mdata),
        'stream_meta': {
            'name': sobject_description["name"],
            'label': sobject_description["label"],
            'triggerable': sobject_description["triggerable"],
            'searchable': sobject_description["searchable"]
        }
    }

    return entry

def generate_report_schema(fields, report):
    mdata = metadata.new()
    properties = {}
    # Loop over the object's fields
    for field_mdata in fields.values():
        field_name = field_mdata["label"]
        property_schema, mdata = create_property_schema(field_mdata, mdata, True)
        properties[field_name] = property_schema

    mdata = metadata.write(
        mdata,
        (),
        'forced-replication-method',
        {
            'replication-method': 'FULL_TABLE'})

    mdata = metadata.write(mdata, (), 'table-key-properties', [])

    schema = {
        'type': 'object',
        'additionalProperties': False,
        'properties': properties
    }

    report_stream_name = f'Report_{report["DeveloperName"]}'
    entry = {
        'stream': report_stream_name,
        'tap_stream_id': report_stream_name,
        'schema': schema,
        'metadata': metadata.to_list(mdata),
        'stream_meta': {
            'name': report["Name"],
            'folder': report["FolderName"],
            'Id': report["Id"],
        }
    }

    return entry


def get_reports_list(sf):
    output = []
    done = False
    if not sf.list_reports:
        return output
    headers = sf._get_standard_headers()
    endpoint = "queryAll"
    params = {'q': 'SELECT Id,FolderName,Name,DeveloperName,IsDeleted FROM Report'}
    url = sf.data_url.format(sf.instance_url, endpoint)

    while not done:
        try:
            response = sf._make_request('GET', url, headers=headers, params=params)
        except HTTPError as e:
            LOGGER.warning(f"Reports not supported. status_code={e.response.status_code}. response={e.response.json()}. url={e.request.url}")
            return output
        response_json = response.json()
        done = response_json.get("done")
        output.extend(response_json.get("records", []))
        if not done:
            url = sf.instance_url+response_json.get("nextRecordsUrl")
    return output



def get_report_metadata(sf, report_id):
    headers = sf._get_standard_headers()
    endpoint = f"analytics/reports/{report_id}/describe"
    url = sf.data_url.format(sf.instance_url, endpoint)

    response = sf._make_request('GET', url, headers=headers)

    return response.json()


def validate_listview(sf, lv, responses):
    sobject = lv['SobjectType']
    lv_id = lv['Id']
    try: 
        sf.listview(sobject,lv_id)
        responses.append(lv)
    except RequestException as e:
        LOGGER.info(f"No /'results/' endpoint found for Sobject: {sobject}, Id: {lv_id}. response: {e.response.text}. url: {e.request.url}")

def validate_report(sf, report, valid_reports):
    if report.get("IsDeleted"):
        return

    # Describe report
    try:
        report_metadata = get_report_metadata(sf, report["Id"])
    except RequestException as e:
        if e.response.status_code in [403, 501]:
            LOGGER.info(f"Unable to get metadata for report: '{report['Name']}'. response: {e.response.text}. Skipping!")
            return
        else:
            raise e
    
    columns = report_metadata.get('reportMetadata', {}).get('detailColumns', [])
    # multi block reports (grouped) don't have detailColumns, so columns could be None
    # tap is handling fetching records for multi block reports (grouped) in get_report_record_ids
    if columns is not None and len(columns) > 100:
        LOGGER.warning("Skipping report %s, as it has more than 100 columns", report["DeveloperName"])
        return
    
    valid_reports.append(report)


def get_views_list(sf):
    if not sf.list_views:
        return []
    headers = sf._get_standard_headers()
    endpoint = "queryAll"
    params = {'q': 'SELECT Id,Name,SobjectType,DeveloperName FROM ListView'}
    url = sf.data_url.format(sf.instance_url, endpoint)

    response = sf._make_request('GET', url, headers=headers, params=params)

    responses = []
<<<<<<< HEAD

    for lv in response.json().get("records", []):
        sobject = lv['SobjectType']
        lv_id = lv['Id']
        try:
            sf.listview(sobject,lv_id)
            responses.append(lv)
        except RequestException as e:
            LOGGER.info(f"No /'results/' endpoint found for Sobject: {sobject}, Id: {lv_id}")
=======
    list_views = response.json().get("records", [])
    start_counter = 0
    concurrency_limit = 25

    while start_counter < len(list_views):
        end_counter = start_counter + concurrency_limit
        if end_counter >= len(list_views):
            end_counter = len(list_views)

        chunk = list_views[start_counter:end_counter]
        chunk_args = [
            [
            sf,
            lv,
            responses
            ]
         for lv in chunk] 
        run_concurrently(validate_listview, chunk_args)
        start_counter = end_counter
>>>>>>> 0ece6a12

    return responses

def discover_stream(
    sf, sobject_name, entries, sf_custom_setting_objects, object_to_tag_references
):
    # Skip blacklisted SF objects depending on the api_type in use
    # ChangeEvent objects are not queryable via Bulk or REST (undocumented)
    if (
        sobject_name in sf.get_blacklisted_objects()
        and sobject_name not in ACTIVITY_STREAMS
    ) or sobject_name.endswith("ChangeEvent"):
        return

    sobject_description = sf.describe(sobject_name)

    if sobject_description is None:
        return

    # Cache customSetting and Tag objects to check for blacklisting after
    # all objects have been described
    if sobject_description.get("customSetting"):
        sf_custom_setting_objects.append(sobject_name)
    elif sobject_name.endswith("__Tag"):
        relationship_field = next(
            (
                f
                for f in sobject_description["fields"]
                if f.get("relationshipName") == "Item"
            ),
            None,
        )
        if relationship_field:
            # Map {"Object":"Object__Tag"}
            object_to_tag_references[
                relationship_field["referenceTo"][0]
            ] = sobject_name

    fields = sobject_description["fields"]
    replication_key = get_replication_key(sobject_name, fields)

    # Salesforce Objects are skipped when they do not have an Id field
    if not [f["name"] for f in fields if f["name"] == "Id"]:
        LOGGER.info(
            "Skipping Salesforce Object %s, as it has no Id field", sobject_name
        )
        return

    entry = generate_schema(fields, sf, sobject_name, replication_key, CONFIG)
    entries.append(entry)


def run_concurrently(fn, fn_args_list):
    all_tasks = []

    # This function is used to garantee the right other of returns.
    # It saves the index of the `fn_args` used to call `fn`.
    def fn_with_index(index, *fn_args):
        result = fn(*fn_args)
        return (index, result)

    with ThreadPoolExecutor(max_workers=5) as executor:
        for (index, fn_args) in enumerate(fn_args_list):
            all_tasks.append(executor.submit(fn_with_index, *[index, *fn_args]))

    results = []

    for future in as_completed(all_tasks):
        (index, result) = future.result()
        # Insert the result in the right index of the list
        results.insert(index, result)

    return results

def run_custom_query(sf, query):
    headers = sf._get_standard_headers()
    endpoint = "queryAll"
    params = {'q': query}
    url = sf.data_url.format(sf.instance_url, endpoint)

    response = sf._make_request('GET', url, headers=headers, params=params)

    responses = []

    for record in response.json().get("records", []):
        response = record.copy()
        response.pop("attributes", None)
        try:
            responses.append(response)
        except RequestException as e:
            LOGGER.info(f"Unable to parse record from query {query}")

    return responses



# pylint: disable=too-many-branches,too-many-statements
def do_discover(sf, custom_tables=list()):
    """Describes a Salesforce instance's objects and generates a JSON schema for each field."""
    global_description = sf.describe()

    objects_to_discover = {o["name"] for o in global_description["sobjects"]}

    sf_custom_setting_objects = []
    object_to_tag_references = {}

    # For each SF Object describe it, loop its fields and build a schema
    entries = []

    # Check if the user has BULK API enabled
<<<<<<< HEAD
    if sf.api_type == 'BULK' and not Bulk(sf).has_permissions():
        raise TapSalesforceBulkAPIDisabledException('This client does not have Bulk API permissions, received "API_DISABLED_FOR_ORG" error code')

    for sobject_name in sorted(objects_to_discover):
        # Skip blacklisted SF objects depending on the api_type in use
        # ChangeEvent objects are not queryable via Bulk or REST (undocumented)
        if (sobject_name in sf.get_blacklisted_objects() and sobject_name not in ACTIVITY_STREAMS) \
           or sobject_name.endswith("ChangeEvent"):
            continue

        sobject_description = sf.describe(sobject_name)

        if sobject_description is None:
            continue

        fields = sobject_description['fields']

        # Cache customSetting and Tag objects to check for blacklisting after
        # all objects have been described
        if sobject_description.get("customSetting"):
            sf_custom_setting_objects.append(sobject_name)
        elif sobject_name.endswith("__Tag"):
            relationship_field = next(
                (f for f in fields if f.get("relationshipName") == "Item"),
                None)
            if relationship_field:
                # Map {"Object":"Object__Tag"}
                object_to_tag_references[relationship_field["referenceTo"]
                                         [0]] = sobject_name

        replication_key = get_replication_key(sobject_name, fields)

        # Salesforce Objects are skipped when they do not have an Id field
        if not [f["name"] for f in fields if f["name"]=="Id"]:
            LOGGER.info(
                "Skipping Salesforce Object %s, as it has no Id field",
                sobject_name)
            continue

        entry = generate_schema(fields, sf, sobject_name, replication_key, sobject_description)
        entries.append(entry)

=======
    if sf.api_type == "BULK" and not Bulk(sf).has_permissions():
        raise TapSalesforceBulkAPIDisabledException(
            'This client does not have Bulk API permissions, received "API_DISABLED_FOR_ORG" error code'
        )

    objects_list = sorted(objects_to_discover)
    start_counter = 0
    concurrency_limit = 25

    while start_counter < len(objects_list):
        end_counter = start_counter + concurrency_limit
        if end_counter >= len(objects_list):
            end_counter = len(objects_list)

        chunk = objects_list[start_counter:end_counter]
        chunk_args = [
            [
                sf,
                sobject_name,
                entries,
                sf_custom_setting_objects,
                object_to_tag_references,
            ]
            for sobject_name in chunk]
        run_concurrently(discover_stream, chunk_args)
        start_counter = end_counter
    
>>>>>>> 0ece6a12
    # Handle ListViews
    views = get_views_list(sf)

    mdata = metadata.new()

    properties = {
        f"ListView_{o['SobjectType']}_{o['DeveloperName']}": dict(type=['null','object','string']) for o in views
    }

    mdata = metadata.write(
            mdata,
            (),
            'forced-replication-method',
            {'replication-method': 'FULL_TABLE'})

    mdata = metadata.write(mdata, (), 'table-key-properties', [])

    schema = {
        'type': 'object',
        'additionalProperties': False,
        'properties': properties
    }

    entry = {
        'stream': "ListViews",
        'tap_stream_id': "ListViews",
        'schema': schema,
        'metadata': metadata.to_list(mdata)
    }

    entries.append(entry)

    # Handle Reports
    if sf.list_reports is True:
        reports = get_reports_list(sf)
        if reports:
            if sf.discover_report_fields:
                for report in reports:
                    report_metadata = sf.describe_report(report["Id"])
                    if report_metadata:
                        report_name = report["DeveloperName"]
                        fields = report_metadata.get("reportExtendedMetadata",{}).get("detailColumnInfo")
                        if not fields: # check how is the json response for these catalogs
                            LOGGER.info(f"No columns found for report {report_name}, not adding to catalog")
                            continue
                        # build schema from fields
                        report_stream = generate_report_schema(fields, report)
                        entries.append(report_stream)

            else:
                mdata = metadata.new()
                properties = {}
                for report in reports:
                    field_name = f"Report_{report['DeveloperName']}"
                    properties[field_name] = dict(type=["null", "object", "string"])

<<<<<<< HEAD
=======
        if reports:
            start_counter = 0
            concurrency_limit = 25

            valid_reports = []
            # Cull invalid reports
            while start_counter < len(reports):
                end_counter = start_counter + concurrency_limit
                if end_counter >= len(reports):
                    end_counter = len(reports)
                
                chunk = reports[start_counter:end_counter]
                chunk_args = [
                    [
                        sf,
                        report,
                        valid_reports
                    ]
                    for report in chunk]
                run_concurrently(validate_report, chunk_args)
                start_counter = end_counter
            
            for report in valid_reports:
                field_name = f"Report_{report['DeveloperName']}"
                properties[field_name] = dict(type=["null", "object", "string"]) 
>>>>>>> 0ece6a12
                mdata = metadata.write(
                    mdata,
                    (),
                    'forced-replication-method',
                    {'replication-method': 'FULL_TABLE'})

                mdata = metadata.write(mdata, (), 'table-key-properties', [])

                schema = {
                    'type': 'object',
                    'additionalProperties': False,
                    'properties': properties
                }

                entry = {
                    'stream': "ReportList",
                    'tap_stream_id': "ReportList",
                    'schema': schema,
                    'metadata': metadata.to_list(mdata)
                }

                entries.append(entry)

    # For each custom setting field, remove its associated tag from entries
    # See Blacklisting.md for more information
    unsupported_tag_objects = [object_to_tag_references[f]
                               for f in sf_custom_setting_objects if f in object_to_tag_references]
    if unsupported_tag_objects:
        LOGGER.info( #pylint:disable=logging-not-lazy
            "Skipping the following Tag objects, Tags on Custom Settings Salesforce objects " +
            "are not supported by the Bulk API:")
        LOGGER.info(unsupported_tag_objects)
        entries = [e for e in entries if e['stream']
                   not in unsupported_tag_objects]

    for custom_table in custom_tables:
        if not isinstance(custom_table, dict):
            continue

        if not custom_table.get("query") or not custom_table.get("name"):
            continue

        replication_key = custom_table.get("replication_key")

        records = run_custom_query(sf, custom_table["query"])

        if not records or not isinstance(records[0], dict):
            continue

        record = records[0]

        fields = list(record.keys())

        properties = {
            name: dict(type=['null','object','string'])
            for name in fields
        }

        schema = {
            'type': 'object',
            'additionalProperties': False,
            'properties': properties
        }
        mdata = metadata.new()

        for name in fields:
            mdata = metadata.write(
                mdata,
                ('properties', name),
                'inclusion',
                'automatic' if replication_key and replication_key == name else 'available'
            )

        if replication_key:
            mdata = metadata.write(
                mdata, (), 'valid-replication-keys', [replication_key])
        else:
            mdata = metadata.write(
                mdata,
                (),
                'forced-replication-method',
                {
                    'replication-method': 'FULL_TABLE',
                    'reason': 'No replication keys provided'})

        mdata = metadata.write(mdata, (), 'table-key-properties', [])

        entry = {
            'stream': custom_table["name"],
            'tap_stream_id': custom_table["name"],
            'schema': schema,
            'metadata': metadata.to_list(mdata)
        }

        entries.append(entry)

    result = {'streams': entries}
    json.dump(result, sys.stdout, indent=4)

def do_sync(sf, catalog, state, config=None):
    input_state = state.copy()
    starting_stream = state.get("current_stream")

    if starting_stream:
        LOGGER.info("Resuming sync from %s", starting_stream)
    else:
        LOGGER.info("Starting sync")
    catalog = prepare_reports_streams(catalog)

    # Set ListView as first stream to sync to avoid issues with replication-keys
    list_view = [c for c in catalog["streams"] if c["stream"]=="ListView"]
    catalog["streams"] = [c for c in catalog["streams"] if c["stream"]!="ListView"]
    catalog["streams"] = list_view + catalog["streams"]

    # Sync Streams
    for catalog_entry in catalog["streams"]:
        stream_version = get_stream_version(catalog_entry, state)
        stream = catalog_entry['stream']
        stream_alias = catalog_entry.get('stream_alias')
        stream_name = catalog_entry["tap_stream_id"].replace("/","_")
        activate_version_message = singer.ActivateVersionMessage(
            stream=(stream_alias or stream.replace("/","_")), version=stream_version)

        catalog_metadata = metadata.to_map(catalog_entry['metadata'])
        replication_key = catalog_metadata.get((), {}).get('replication-key')

        mdata = metadata.to_map(catalog_entry['metadata'])

        if not stream_is_selected(mdata):
            LOGGER.info("%s: Skipping - not selected", stream_name)
            continue

        if starting_stream:
            if starting_stream == stream_name:
                LOGGER.info("%s: Resuming", stream_name)
                starting_stream = None
            else:
                LOGGER.info("%s: Skipping - already synced", stream_name)
                continue
        else:
            LOGGER.info("%s: Starting", stream_name)

        state["current_stream"] = stream_name
        singer.write_state(state)
        key_properties = metadata.to_map(catalog_entry['metadata']).get((), {}).get('table-key-properties')
        singer.write_schema(
            stream.replace("/","_"),
            catalog_entry['schema'],
            key_properties,
            replication_key,
            stream_alias)

        job_id = singer.get_bookmark(state, catalog_entry['tap_stream_id'], 'JobID')
        if job_id:
            with metrics.record_counter(stream) as counter:
                LOGGER.info("Found JobID from previous Bulk Query. Resuming sync for job: %s", job_id)
                # Resuming a sync should clear out the remaining state once finished
                counter = resume_syncing_bulk_query(sf, catalog_entry, job_id, state, counter)
                LOGGER.info("%s: Completed sync (%s rows)", stream_name, counter.value)
                # Remove Job info from state once we complete this resumed query. One of a few cases could have occurred:
                # 1. The job succeeded, in which case make JobHighestBookmarkSeen the new bookmark
                # 2. The job partially completed, in which case make JobHighestBookmarkSeen the new bookmark, or
                #    existing bookmark if no bookmark exists for the Job.
                # 3. The job completely failed, in which case maintain the existing bookmark, or None if no bookmark
                state.get('bookmarks', {}).get(catalog_entry['tap_stream_id'], {}).pop('JobID', None)
                state.get('bookmarks', {}).get(catalog_entry['tap_stream_id'], {}).pop('BatchIDs', None)
                bookmark = state.get('bookmarks', {}).get(catalog_entry['tap_stream_id'], {}) \
                                                     .pop('JobHighestBookmarkSeen', None)
                existing_bookmark = state.get('bookmarks', {}).get(catalog_entry['tap_stream_id'], {}) \
                                                              .pop(replication_key, None)
                state = singer.write_bookmark(
                    state,
                    catalog_entry['tap_stream_id'],
                    replication_key,
                    bookmark or existing_bookmark) # If job is removed, reset to existing bookmark or None
                singer.write_state(state)
        else:
            # Tables with a replication_key or an empty bookmark will emit an
            # activate_version at the beginning of their sync
            bookmark_is_empty = state.get('bookmarks', {}).get(
                catalog_entry['tap_stream_id']) is None

            if "/" in state["current_stream"]:
                # get current name
                old_key = state["current_stream"]
                # get the new key name
                new_key = old_key.replace("/","_")
                state["current_stream"] = new_key

            catalog_entry['tap_stream_id'] = catalog_entry['tap_stream_id'].replace("/","_")
            if replication_key or bookmark_is_empty:
                singer.write_message(activate_version_message)
                state = singer.write_bookmark(state,
                                              catalog_entry['tap_stream_id'],
                                              'version',
                                              stream_version)
<<<<<<< HEAD
            counter = sync_stream(sf, catalog_entry, state, input_state, catalog, config)
            LOGGER.info("%s: Completed sync (%s rows)", stream_name, counter.value)
=======
            counter_value = sync_stream(sf, catalog_entry, state, input_state, catalog,config)
            LOGGER.info("%s: Completed sync (%s rows)", stream_name, counter_value)
>>>>>>> 0ece6a12

    state["current_stream"] = None
    singer.write_state(state)
    LOGGER.info("Finished sync")

def main_impl():
    args = singer_utils.parse_args(REQUIRED_CONFIG_KEYS)
    CONFIG.update(args.config)

    sf = None
    is_sandbox = (
        CONFIG.get("base_uri") == "https://test.salesforce.com"
        if CONFIG.get("base_uri")
        else CONFIG.get("is_sandbox")
    )
    try:
        sf = Salesforce(
            refresh_token=CONFIG['refresh_token'],
            sf_client_id=CONFIG['client_id'],
            sf_client_secret=CONFIG['client_secret'],
            quota_percent_total=CONFIG.get('quota_percent_total'),
            quota_percent_per_run=CONFIG.get('quota_percent_per_run'),
            is_sandbox=is_sandbox,
<<<<<<< HEAD
            default_start_date=CONFIG.get('start_date'),
            api_type=CONFIG.get('api_type'),
            list_reports=CONFIG.get('list_reports'),
            discover_report_fields=CONFIG.get('discover_report_fields'),
            report_metadata=CONFIG.get('report_metadata'),
            list_views=CONFIG.get('list_views'),
=======
            select_fields_by_default=CONFIG.get('select_fields_by_default'),
            default_start_date=CONFIG.get('start_date'),
            api_type=CONFIG.get('api_type'),
            list_reports=CONFIG.get('list_reports'),
            list_views=CONFIG.get('list_views'),            # config 
>>>>>>> 0ece6a12
            api_version=CONFIG.get('api_version')
            )
        sf.login()

        if args.discover:
            do_discover(sf, CONFIG.get("custom_tables") or list())
        elif args.properties:
            catalog = args.properties
            state = build_state(args.state, catalog)
            do_sync(sf, catalog, state, CONFIG)
    finally:
        if sf:
            if sf.rest_requests_attempted > 0:
                LOGGER.debug(
                    "This job used %s REST requests towards the Salesforce quota.",
                    sf.rest_requests_attempted)
            if sf.jobs_completed > 0:
                LOGGER.debug(
                    "Replication used %s Bulk API jobs towards the Salesforce quota.",
                    sf.jobs_completed)
            if sf.login_timer:
                sf.login_timer.cancel()

def prepare_reports_streams(catalog):
    streams = catalog["streams"]
    #prepare dynamic schema for selected reports
    for stream in streams:
        report_stream = {}
        if stream["stream"] == "ReportList":
            for meta in stream["metadata"][:-1]:
                if meta["metadata"].get("selected")==True:
                    report_name = meta["breadcrumb"][1]
                    report_stream = create_report_stream(report_name)
                    streams.append(report_stream)
    catalog["streams"] = streams
    #pop ReportList from list of Streams
    catalog["streams"] = [i for i in catalog["streams"] if not (i['stream'] == "ReportList")]
    return catalog

def create_report_stream(report_name):
        mdata = metadata.new()
        properties = {}
        fields = ["attributes", "factMap", "groupingsAcross", "groupingsDown", "picklistColors", "reportExtendedMetadata", "reportMetadata", "allData", "hasDetailRows"]

        # Loop over the object's fields
        for field_name in fields:
            if field_name in ["allData", "hasDetailRows"]:
                property_schema = dict(type=["null", "boolean"])
            else:
                property_schema = dict(type=["null", "object", "string"])
            mdata = metadata.write(
                mdata, ('properties', field_name), 'selected', True)    

            properties[field_name] = property_schema

        mdata = metadata.write(
            mdata,
            (),
            'forced-replication-method',
            {'replication-method': 'FULL_TABLE'})

        mdata = metadata.write(mdata, (), 'table-key-properties', [])
        mdata = metadata.write(mdata, (), 'selected', True)
        mdata = metadata.write(mdata, (), 'is-custom-report', True)

        schema = {
            'type': 'object',
            'additionalProperties': False,
            'properties': properties
        }

        entry = {
            'stream': report_name,
            'tap_stream_id': report_name,
            'schema': schema,
            'metadata': metadata.to_list(mdata)
        }
        return entry

def main():
    try:
        main_impl()
    except TapSalesforceQuotaExceededException as e:
        LOGGER.critical(e)
        sys.exit(2)
    except TapSalesforceException as e:
        LOGGER.critical(e)
        sys.exit(1)
    except Exception as e:
        LOGGER.critical(e)
        raise e

if __name__=="__main__":
    main()<|MERGE_RESOLUTION|>--- conflicted
+++ resolved
@@ -120,11 +120,7 @@
         mdata = metadata.write(
             mdata, ('properties', field_name), 'selected-by-default', True)
 
-<<<<<<< HEAD
-def generate_schema(fields, sf, sobject_name, replication_key, sobject_description):
-=======
 def generate_schema(fields, sf, sobject_name, replication_key, config=None):
->>>>>>> 0ece6a12
     unsupported_fields = set()
     mdata = metadata.new()
     properties = {}
@@ -348,17 +344,6 @@
     response = sf._make_request('GET', url, headers=headers, params=params)
 
     responses = []
-<<<<<<< HEAD
-
-    for lv in response.json().get("records", []):
-        sobject = lv['SobjectType']
-        lv_id = lv['Id']
-        try:
-            sf.listview(sobject,lv_id)
-            responses.append(lv)
-        except RequestException as e:
-            LOGGER.info(f"No /'results/' endpoint found for Sobject: {sobject}, Id: {lv_id}")
-=======
     list_views = response.json().get("records", [])
     start_counter = 0
     concurrency_limit = 25
@@ -378,7 +363,6 @@
          for lv in chunk] 
         run_concurrently(validate_listview, chunk_args)
         start_counter = end_counter
->>>>>>> 0ece6a12
 
     return responses
 
@@ -489,50 +473,6 @@
     entries = []
 
     # Check if the user has BULK API enabled
-<<<<<<< HEAD
-    if sf.api_type == 'BULK' and not Bulk(sf).has_permissions():
-        raise TapSalesforceBulkAPIDisabledException('This client does not have Bulk API permissions, received "API_DISABLED_FOR_ORG" error code')
-
-    for sobject_name in sorted(objects_to_discover):
-        # Skip blacklisted SF objects depending on the api_type in use
-        # ChangeEvent objects are not queryable via Bulk or REST (undocumented)
-        if (sobject_name in sf.get_blacklisted_objects() and sobject_name not in ACTIVITY_STREAMS) \
-           or sobject_name.endswith("ChangeEvent"):
-            continue
-
-        sobject_description = sf.describe(sobject_name)
-
-        if sobject_description is None:
-            continue
-
-        fields = sobject_description['fields']
-
-        # Cache customSetting and Tag objects to check for blacklisting after
-        # all objects have been described
-        if sobject_description.get("customSetting"):
-            sf_custom_setting_objects.append(sobject_name)
-        elif sobject_name.endswith("__Tag"):
-            relationship_field = next(
-                (f for f in fields if f.get("relationshipName") == "Item"),
-                None)
-            if relationship_field:
-                # Map {"Object":"Object__Tag"}
-                object_to_tag_references[relationship_field["referenceTo"]
-                                         [0]] = sobject_name
-
-        replication_key = get_replication_key(sobject_name, fields)
-
-        # Salesforce Objects are skipped when they do not have an Id field
-        if not [f["name"] for f in fields if f["name"]=="Id"]:
-            LOGGER.info(
-                "Skipping Salesforce Object %s, as it has no Id field",
-                sobject_name)
-            continue
-
-        entry = generate_schema(fields, sf, sobject_name, replication_key, sobject_description)
-        entries.append(entry)
-
-=======
     if sf.api_type == "BULK" and not Bulk(sf).has_permissions():
         raise TapSalesforceBulkAPIDisabledException(
             'This client does not have Bulk API permissions, received "API_DISABLED_FOR_ORG" error code'
@@ -560,7 +500,6 @@
         run_concurrently(discover_stream, chunk_args)
         start_counter = end_counter
     
->>>>>>> 0ece6a12
     # Handle ListViews
     views = get_views_list(sf)
 
@@ -596,29 +535,6 @@
     # Handle Reports
     if sf.list_reports is True:
         reports = get_reports_list(sf)
-        if reports:
-            if sf.discover_report_fields:
-                for report in reports:
-                    report_metadata = sf.describe_report(report["Id"])
-                    if report_metadata:
-                        report_name = report["DeveloperName"]
-                        fields = report_metadata.get("reportExtendedMetadata",{}).get("detailColumnInfo")
-                        if not fields: # check how is the json response for these catalogs
-                            LOGGER.info(f"No columns found for report {report_name}, not adding to catalog")
-                            continue
-                        # build schema from fields
-                        report_stream = generate_report_schema(fields, report)
-                        entries.append(report_stream)
-
-            else:
-                mdata = metadata.new()
-                properties = {}
-                for report in reports:
-                    field_name = f"Report_{report['DeveloperName']}"
-                    properties[field_name] = dict(type=["null", "object", "string"])
-
-<<<<<<< HEAD
-=======
         if reports:
             start_counter = 0
             concurrency_limit = 25
@@ -644,7 +560,6 @@
             for report in valid_reports:
                 field_name = f"Report_{report['DeveloperName']}"
                 properties[field_name] = dict(type=["null", "object", "string"]) 
->>>>>>> 0ece6a12
                 mdata = metadata.write(
                     mdata,
                     (),
@@ -841,13 +756,8 @@
                                               catalog_entry['tap_stream_id'],
                                               'version',
                                               stream_version)
-<<<<<<< HEAD
-            counter = sync_stream(sf, catalog_entry, state, input_state, catalog, config)
-            LOGGER.info("%s: Completed sync (%s rows)", stream_name, counter.value)
-=======
             counter_value = sync_stream(sf, catalog_entry, state, input_state, catalog,config)
             LOGGER.info("%s: Completed sync (%s rows)", stream_name, counter_value)
->>>>>>> 0ece6a12
 
     state["current_stream"] = None
     singer.write_state(state)
@@ -871,20 +781,11 @@
             quota_percent_total=CONFIG.get('quota_percent_total'),
             quota_percent_per_run=CONFIG.get('quota_percent_per_run'),
             is_sandbox=is_sandbox,
-<<<<<<< HEAD
-            default_start_date=CONFIG.get('start_date'),
-            api_type=CONFIG.get('api_type'),
-            list_reports=CONFIG.get('list_reports'),
-            discover_report_fields=CONFIG.get('discover_report_fields'),
-            report_metadata=CONFIG.get('report_metadata'),
-            list_views=CONFIG.get('list_views'),
-=======
             select_fields_by_default=CONFIG.get('select_fields_by_default'),
             default_start_date=CONFIG.get('start_date'),
             api_type=CONFIG.get('api_type'),
             list_reports=CONFIG.get('list_reports'),
             list_views=CONFIG.get('list_views'),            # config 
->>>>>>> 0ece6a12
             api_version=CONFIG.get('api_version')
             )
         sf.login()
