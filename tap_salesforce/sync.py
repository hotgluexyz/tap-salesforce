--- conflicted
+++ resolved
@@ -6,14 +6,8 @@
 from requests.exceptions import RequestException
 from tap_salesforce.salesforce.bulk import Bulk
 import base64
-<<<<<<< HEAD
-from openpyxl import load_workbook
-from io import BytesIO
-
-=======
 from io import BytesIO
 from openpyxl import load_workbook
->>>>>>> 0ece6a12
 LOGGER = singer.get_logger()
 
 BLACKLISTED_FIELDS = set(['attributes'])
@@ -215,9 +209,6 @@
                 version=lv_stream_version,
                 time_extracted=start_time))
 
-<<<<<<< HEAD
-def sync_records(sf, catalog_entry, state, input_state, counter, catalog, config=None):
-=======
 def get_campaign_memberships(sf, campaign_ids, stream):
     """
     Fetches campaign memberships for Contact or Lead records.
@@ -581,7 +572,6 @@
     return False
 
 def sync_records(sf, catalog_entry, state, input_state, counter, catalog,config=None):
->>>>>>> 0ece6a12
     download_files = False
     if "download_files" in config:
         if config['download_files']==True:
