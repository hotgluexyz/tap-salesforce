--- conflicted
+++ resolved
@@ -331,11 +331,7 @@
                 singer.write_state(state)
 
             selected = get_selected_streams(catalog)
-<<<<<<< HEAD
-            if stream == "ListView" and rec.get("SobjectType") in selected and rec["Id"] is not None:
-=======
             if stream == "ListView" and rec.get("SobjectType") in selected and rec.get("Id") is not None:
->>>>>>> 9f9aa6a3
                 # Handle listview
                 try:
                     sobject = rec["SobjectType"]
