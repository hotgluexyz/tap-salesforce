--- conflicted
+++ resolved
@@ -294,12 +294,8 @@
 
         entry = generate_schema(fields, sf, sobject_name, replication_key)
         entries.append(entry)
-        
-    if sf.list_reports is True:
-        reports = get_reports_list(sf)
-
-<<<<<<< HEAD
-=======
+    
+    # Handle ListViews
     views = get_views_list(sf)
 
     mdata = metadata.new()
@@ -334,43 +330,44 @@
 
     entries.append(entry)
 
-    reports = get_reports_list(sf)
-
-    for report in reports:
->>>>>>> 9f9aa6a3
-        mdata = metadata.new()
-        properties = {}
+    # Handle Reports
+    if sf.list_reports is True:
+        reports = get_reports_list(sf)
 
         for report in reports:
-            field_name = f"Report_{report['DeveloperName']}"
-            properties[field_name] = dict(type=["null", "object", "string"]) 
+            mdata = metadata.new()
+            properties = {}
+
+            for report in reports:
+                field_name = f"Report_{report['DeveloperName']}"
+                properties[field_name] = dict(type=["null", "object", "string"]) 
+                mdata = metadata.write(
+                    mdata, ('properties', field_name), 'selected-by-default', False)
+
+                
+
             mdata = metadata.write(
-                mdata, ('properties', field_name), 'selected-by-default', False)
-
-            
-
-        mdata = metadata.write(
-            mdata,
-            (),
-            'forced-replication-method',
-            {'replication-method': 'FULL_TABLE'})
-
-        mdata = metadata.write(mdata, (), 'table-key-properties', [])
-
-        schema = {
-            'type': 'object',
-            'additionalProperties': False,
-            'properties': properties
-        }
-
-        entry = {
-            'stream': "ReportList",
-            'tap_stream_id': "ReportList",
-            'schema': schema,
-            'metadata': metadata.to_list(mdata)
-        }
-
-        entries.append(entry)
+                mdata,
+                (),
+                'forced-replication-method',
+                {'replication-method': 'FULL_TABLE'})
+
+            mdata = metadata.write(mdata, (), 'table-key-properties', [])
+
+            schema = {
+                'type': 'object',
+                'additionalProperties': False,
+                'properties': properties
+            }
+
+            entry = {
+                'stream': "ReportList",
+                'tap_stream_id': "ReportList",
+                'schema': schema,
+                'metadata': metadata.to_list(mdata)
+            }
+
+            entries.append(entry)
 
     # For each custom setting field, remove its associated tag from entries
     # See Blacklisting.md for more information
